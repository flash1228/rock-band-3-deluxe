{func
   dx_song_select_enter
   {dx_presence_manager}
   ;{dx_sv_menu_logo_set sv4_panel}
   {set $dx_trainer_real_guitar FALSE}
   {set $dx_trainer_real_bass FALSE}
   {set $dx_trainer_real_keys FALSE}
   {set $dx_trainer_real_drum FALSE}
   {set $dx_skip_game_setup FALSE}
   {if {! $dx_prep_show_flow}
      {set $dx_playing_a_show FALSE}
   }
<<<<<<< HEAD
   #ifdef HX_WII
   {if $dx_prep_show_flow
      {dx_modal_messenger dx_play_a_show_intro}
=======
   {unless $dx_event_mode
      {if $dx_prep_show_flow
         {dx_modal_messenger dx_play_a_show_intro}
      }
>>>>>>> 1ea48e96
   }
   #endif
   {switch {{$this get_user} get_controller_type}
      (kControllerGuitar {set $dx_tracked_trainer FALSE})
      (kControllerDrum {set $dx_tracked_trainer drum})
      (kControllerVocals {set $dx_tracked_trainer FALSE})
      (kControllerKeys {set $dx_tracked_trainer real_keys})
      (kControllerRealGuitar {set $dx_tracked_trainer real_guitar})
      {fail "No choose part view for this controller type"}
   }
   {overshell set_active_status kOvershellInShell}
   {overshell update_all}
   {unless $dx_song_select_noise {synth stop_all_sfx TRUE}} ; dx - removes the annoying noises in song select
   {if $dx_confirm_song_count
      {set $high_song_count 4500}
      {unless $rb3e_checked_song_count
         {set $rb3e_checked_song_count TRUE}
         {if {> {{song_select_panel find song.lst} num_data} $high_song_count}
            {dx_modal_messenger_symbol high_song_count_warn}
         }
      }
   }
   {$this dx_diff_maker}
   ;{unless $gocentral_sanity_checked
   ;   {if {&& {! {session_mgr is_local}} {< {{song_select_panel find song.lst} num_data} 130}}
   ;      {set $gocentral_sanity_checked TRUE}
   ;      {dx_modal_messenger_symbol 'If you show up to custom online lobbies in 2023 without dlc I hope you find jesus'}
   ;   }
   ;}
}
{func
   dx_song_select_endurance
   {if {|| $dx_customizer $dx_auto_endurance}
      {script_task kTaskSeconds
         (delay {if_else {== $dx_auto_endurance dx_selected} 1.5 0})
         (script
            {if_else {== $dx_auto_endurance dx_random}
               {script_task kTaskSeconds
                  (delay 2)
                  (script
                     {song.lst refresh}
                     {song.lst set_selected_simulate_scroll {random_int 0 {song.lst num_data}}}
                     {script_task kTaskSeconds
                        (delay 2)
                        (script
                           {song.lst refresh}
                           {song.lst set_selected_simulate_scroll {random_int 0 {song.lst num_data}}}
                           {script_task kTaskSeconds
                              (delay 2)
                              (script
                                 {song.lst refresh}
                                 {song.lst set_selected_simulate_scroll {random_int 0 {song.lst num_data}}}
                                 {script_task kTaskSeconds
                                    (delay 2)
                                    (script
                                       {if_else {== {{music_library get_highlighted_node} get_node_type} kNodeSong}
                                          {do
                                             {gamemode set_mode qp_coop}
                                             {music_library select_highlighted_node {input_mgr get_user}}
                                          }
                                          {dx_song_select_endurance}
                                       }
                                    )
                                 }
                              )
                           }
                        )
                     }
                  )
               }
               {do
                  {gamemode set_mode qp_coop}
                  {music_library select_highlighted_node {input_mgr get_user}}
               }
            }
         )
      }
   }
}
#define DX_SONG_LIST_LEFT_ACTION
(
   ({&&
      {== $action kAction_Left}
      {!
         {song.lst is_scrolling}}}
   {unless
      [waiting_for_sort]
      {song.lst set_scroll_user $user}
      {song.lst set_selected_simulate_scroll {- {song.lst selected_pos} 1}}
      {set $pause_scroll_sound TRUE}
      {song.lst set_selected_simulate_scroll {- {song.lst selected_pos} 9}}
      {set $pause_scroll_sound FALSE}}) ; dx scroll the list up by 10 slots when pressing left dpad
)
#define DX_SONG_LIST_RIGHT_ACTION
(
   ({&&
      {== $action kAction_Right}
      {!
         {song.lst is_scrolling}}}
   {unless
      [waiting_for_sort]
      {song.lst set_scroll_user $user}
      {song.lst set_selected_simulate_scroll {+ {song.lst selected_pos} 1}}
      {set $pause_scroll_sound TRUE}
      {song.lst set_selected_simulate_scroll {+ {song.lst selected_pos} 9}}
      {set $pause_scroll_sound FALSE}}) ; dx scroll the list down by 10 slots when pressing right dpad
)<|MERGE_RESOLUTION|>--- conflicted
+++ resolved
@@ -10,16 +10,11 @@
    {if {! $dx_prep_show_flow}
       {set $dx_playing_a_show FALSE}
    }
-<<<<<<< HEAD
    #ifdef HX_WII
-   {if $dx_prep_show_flow
-      {dx_modal_messenger dx_play_a_show_intro}
-=======
    {unless $dx_event_mode
       {if $dx_prep_show_flow
          {dx_modal_messenger dx_play_a_show_intro}
       }
->>>>>>> 1ea48e96
    }
    #endif
    {switch {{$this get_user} get_controller_type}
